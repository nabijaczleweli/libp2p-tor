// Copyright 2022 Hannes Furmans
//
// Permission is hereby granted, free of charge, to any person obtaining a
// copy of this software and associated documentation files (the "Software"),
// to deal in the Software without restriction, including without limitation
// the rights to use, copy, modify, merge, publish, distribute, sublicense,
// and/or sell copies of the Software, and to permit persons to whom the
// Software is furnished to do so, subject to the following conditions:
//
// The above copyright notice and this permission notice shall be included in
// all copies or substantial portions of the Software.
//
// THE SOFTWARE IS PROVIDED "AS IS", WITHOUT WARRANTY OF ANY KIND, EXPRESS
// OR IMPLIED, INCLUDING BUT NOT LIMITED TO THE WARRANTIES OF MERCHANTABILITY,
// FITNESS FOR A PARTICULAR PURPOSE AND NONINFRINGEMENT. IN NO EVENT SHALL THE
// AUTHORS OR COPYRIGHT HOLDERS BE LIABLE FOR ANY CLAIM, DAMAGES OR OTHER
// LIABILITY, WHETHER IN AN ACTION OF CONTRACT, TORT OR OTHERWISE, ARISING
// FROM, OUT OF OR IN CONNECTION WITH THE SOFTWARE OR THE USE OR OTHER
// DEALINGS IN THE SOFTWARE.

#![cfg_attr(docsrs, feature(doc_cfg, doc_auto_cfg))]
#![warn(clippy::pedantic)]
#![deny(unsafe_code)]
//! Tor based transport for libp2p. Connect through the Tor network to TCP listeners.
//!
//! # ⚠️ Misuse warning ⚠️ - read carefully before using
//! Although the sound of "Tor" might convey a sense of security it is *very* easy to misuse this
//! crate and leaking private information while using. Study libp2p carefully and try to make sure
//! you fully understand it's current limits regarding privacy. I.e. using identify might already
//! render this transport obsolete.
//!
//! This transport explicitly **doesn't** provide any enhanced privacy if it's just used like a regular transport.
//! Use with caution and at your own risk. **Don't** just blindly advertise Tor without fully understanding what you
//! are dealing with.
//!
//! ## Runtime
//!
//! This crate uses tokio with rustls for its runtime and TLS implementation.
//! No other combinations are supported.
//!
//! ## Example
//! ```no_run
//! use libp2p::core::Transport;
//! use std::sync::{Arc, Mutex};
//! use libp2p_community_tor_interface::tor_interface::tor_provider::TorProvider;
//! # async fn test_func() -> Result<(), Box<dyn std::error::Error>> {
//! let address = "/dns/www.torproject.org/tcp/1000".parse()?;
//! let mut provider = libp2p_community_tor_interface::tor_interface::legacy_tor_client::LegacyTorClient::new(
//!     libp2p_community_tor_interface::tor_interface::legacy_tor_client::LegacyTorClientConfig::system_from_environment().unwrap())?;
//! provider.bootstrap()?;
//! let mut transport = libp2p_community_tor_interface::TorInterfaceTransport::from_provider(Default::default(), Arc::new(Mutex::new(provider)), None);
//! // we have achieved tor connection
//! let _conn = transport.dial(address)?.await?;
//! # Ok(())
//! # }
//! # tokio_test::block_on(test_func());
//! ```

<<<<<<< HEAD
mod arti;
pub use arti::*;
=======
use futures::future::BoxFuture;
use tor_interface::tor_provider::{self, CircuitToken, TorProvider, OnionListener, OnionAddr};
use tor_interface::tor_crypto::{V3OnionServiceId, Ed25519PrivateKey, X25519PublicKey};
use libp2p::{
    core::transport::{ListenerId, TransportEvent},
    Multiaddr, Transport, TransportError,
};

use std::collections::{BTreeSet, HashMap};
use std::str::FromStr;
use tokio::net::TcpListener;

use std::pin::Pin;
use std::sync::{Arc, Mutex, MutexGuard};
use std::borrow::Cow;
use std::net::SocketAddr;
use std::task::{Context, Poll};
use thiserror::Error;

mod address;
mod provider;

use address::{dangerous_extract, safe_extract};
pub use provider::OnionStreamStream;

pub use tor_interface;

/// Mode of address conversion.
/// Refer tor [arti_client::TorAddr](https://docs.rs/arti-client/latest/arti_client/struct.TorAddr.html) for details
#[derive(Debug, Clone, Copy, Hash, Default, PartialEq, Eq, PartialOrd, Ord)]
pub enum AddressConversion {
    /// Uses only DNS for address resolution (default).
    #[default]
    DnsOnly,
    /// Uses IP and DNS for addresses.
    IpAndDns,
}

/// Get a [`TorProvider`](`tor_provider::TorProvider`) from [`tor_interface`]
pub struct TorInterfaceTransport<T: TorProvider> {
    pub conversion_mode: AddressConversion,
    pub provider: Arc<Mutex<T>>,
    pub circuit: Option<CircuitToken>,

    /// Onion services we are listening on.
    listeners: HashMap<ListenerId, TcpListener>,

    /// Onion services we are running (implicitly excluded if ListenerId present)
    services: Vec<(OnionListener, Option<ListenerId>)>,

    /// Services yet to be announced
    waiting_to_announce: HashMap<ListenerId, OnionAddr>,

    event_backlog: Vec<tor_provider::TorEvent>,

    /// Persistent list of services we already publish
    ///
    /// Tor delineates services by onion but libp2p does it by onion:port
    published_services: BTreeSet<V3OnionServiceId>,
}

#[derive(Debug, Error)]
pub enum TorTransportError {
    #[error(transparent)]
    Client(#[from] tor_provider::Error),
    #[error(transparent)]
    Io(#[from] std::io::Error),
}

fn lock<T>(m: &Mutex<T>) -> MutexGuard<'_, T> {
    match m.lock() {
        Ok(o) => o,
        Err(e) => e.into_inner(),
    }
}

fn bootstrap<T: TorProvider>(provider: &mut T) -> Result<(), tor_provider::Error> {
    match provider.bootstrap() {
        Err(tor_provider::Error::Generic(s)) if s.ends_with(" already bootstrapped") => Ok(()),
        res @ Ok(_) | res @ Err(_) => res,
    }
}

impl<T: TorProvider> TorInterfaceTransport<T> {
    /// Creates a new `TorClientBuilder`.
    pub fn from_provider(
        conversion_mode: AddressConversion,
        provider: Arc<Mutex<T>>,
        circuit: Option<CircuitToken>
    ) -> Result<Self, tor_provider::Error> {
        bootstrap(&mut *lock(&provider))?;
        Ok(Self {
            conversion_mode: conversion_mode,
            provider: provider,
            circuit: circuit,
            listeners: HashMap::new(),
            services: Vec::new(),
            waiting_to_announce: Default::default(),
            event_backlog: Default::default(),
            published_services: Default::default(),
        })
    }

    /// Call this function to instruct the transport to listen on a specific onion address
    /// You need to call this function **before** calling `listen_on`
    ///
    /// # Returns
    /// Returns the Multiaddr of the onion address that the transport can be instructed to listen on
    /// To actually listen on the address, you need to call [`listen_on()`] with the returned address
    ///
    /// # Blocks
    /// If listening fails with an `LegacyTorNotBootstrapped` error,
    /// `bootstrap()`s the provider and awaits bootstrap confirtmation
    ///
    /// # Errors
    /// Returns an error if we couldn't talk to the tor daemon
    pub fn add_onion_service(
        &mut self,
        private_key: &Ed25519PrivateKey,
        virt_port: u16,
        authorised_clients: Option<&[X25519PublicKey]>,
    ) -> anyhow::Result<Multiaddr> {
        let ol = self.listener_or_bootstrap(|p| p.listener(private_key, virt_port, authorised_clients))?;
        self.add_onion_service_impl(private_key, virt_port, ol)
    }

    fn listener_or_bootstrap<R, F: FnMut(&mut T) -> Result<R, tor_provider::Error>>(&mut self, mut f: F) -> Result<R, tor_provider::Error> {
        loop {
            let attempt = f(&mut lock(&self.provider)); // Moving this into the match clause deadlocks (Guard still borrowed)
            match attempt {
                Err(tor_provider::Error::Generic(s)) if s.ends_with(" not bootstrapped") => {
                    bootstrap(&mut *lock(&self.provider))?;
                    self.event_backlog.extend(lock(&self.provider).update()?);
                }
                res @ Ok(_) | res @ Err(_) => return res,
            }
        }
    }

    fn add_onion_service_impl(&mut self, private_key: &Ed25519PrivateKey, virt_port: u16, ol: OnionListener) -> anyhow::Result<Multiaddr> {
        ol.set_nonblocking(true)?;

        self.services.push((ol, None));

        let svid = V3OnionServiceId::from_private_key(&private_key);
        let multiaddr = svid.to_multiaddr(virt_port);

        Ok(multiaddr)
    }
}

impl TorInterfaceTransport<tor_interface::legacy_tor_client::LegacyTorClient> {
    /// The generic [`add_onion_service()`] implementation uses the default configuration (known key, listening on `127.0.0.1:0`)
    pub fn add_customised_onion_service<'pk>(
        &mut self,
        private_key: Option<&'pk Ed25519PrivateKey>,
        virt_port: u16,
        authorised_clients: Option<&[X25519PublicKey]>,
        socket_addr: SocketAddr,
    ) -> anyhow::Result<(Multiaddr, Cow<'pk, Ed25519PrivateKey>)> {
        let (genpk, ol) = self.listener_or_bootstrap(|p| p.customised_listener(private_key, virt_port, authorised_clients, socket_addr))?;
        let private_key = private_key.map(Cow::Borrowed).or(genpk.map(Cow::Owned)).unwrap_or_else(|| unreachable!());
        self.add_onion_service_impl(&private_key, virt_port, ol).map(|ma| (ma, private_key))
    }
}

trait HsIdExt {
    fn to_multiaddr(&self, port: u16) -> Multiaddr;
}

impl HsIdExt for V3OnionServiceId {
    /// Convert an `V3OnionServiceId` to a `Multiaddr`
    fn to_multiaddr(&self, port: u16) -> Multiaddr {
        // The internal representation of V3OnionServiceId is 52 characters, so we can't re-use it here.
        let multiaddress_string = format!("/onion3/{self}:{port}");

        Multiaddr::from_str(&multiaddress_string)
            .expect("A valid onion address to be convertible to a Multiaddr")
    }
}

trait OnionAddrExt {
    fn to_multiaddr(&self) -> Multiaddr;
}

impl OnionAddrExt for OnionAddr {
    fn to_multiaddr(&self) -> Multiaddr {
        let OnionAddr::V3(v3) = self;
        v3.service_id().to_multiaddr(v3.virt_port())
    }
}

#[cfg(test)]
#[test]
fn to_multiaddr() {
    use tor_interface::tor_crypto::Ed25519PublicKey;
    use libp2p::multiaddr::multiaddr;
    let test = V3OnionServiceId::from_public_key(&Ed25519PublicKey::from_raw(&[0; 32]).unwrap()).to_multiaddr(12345);
    assert_eq!(
        test,
        multiaddr!(Onion3((
            [
                0, 0, 0, 0, 0, 0, 0, 0, 0, 0, 0, 0, 0, 0, 0, 0, 0, 0, 0, 0, 0, 0, 0, 0, 0, 0, 0, 0,
                0, 0, 0, 0, 0xCD, 0x0E, 0x03
            ],
            12345
        )))
    );
    assert_eq!(
        test.to_string(),
        "/onion3/aaaaaaaaaaaaaaaaaaaaaaaaaaaaaaaaaaaaaaaaaaaaaaaaaaam2dqd:12345"
    );
}


impl<T: TorProvider + Send + Sync + 'static> Transport for TorInterfaceTransport<T> {
    type Error = TorTransportError;
    type Output = OnionStreamStream;
    type ListenerUpgrade = std::future::Ready<Result<Self::Output, TorTransportError>>;
    type Dial = BoxFuture<'static, Result<Self::Output, Self::Error>>;

    fn listen_on(
        &mut self,
        id: ListenerId,
        onion_address: Multiaddr,
    ) -> Result<(), TransportError<Self::Error>> {
        // If the address is not an onion3 address, return an error
        if !matches!(onion_address.into_iter().nth(0), Some(libp2p::multiaddr::Protocol::Onion3(_))) {
            return Err(TransportError::MultiaddrNotSupported(onion_address));
        }

        // Find the running onion service that matches the requested address
        // If we find it, tag it in [`services`] and insert it into [`listeners`]
        let service = self
            .services
            .iter_mut()
            .find(|(service, listener_id)| listener_id.is_none() && service.address().to_multiaddr() == onion_address);
        let Some((service, listener_id)) = service
        else {
            return Err(TransportError::MultiaddrNotSupported(onion_address));
        };


        let listener = service.try_clone_inner().and_then(TcpListener::from_std).map_err(TorTransportError::Io).map_err(TransportError::Other)?;
        *listener_id = Some(id);

        self.listeners.insert(id, listener);
        self.waiting_to_announce.insert(id, service.address().clone());

        Ok(())
    }

    fn remove_listener(&mut self, id: ListenerId) -> bool {
        // Take the listener out of the map. This will stop listening on onion service for libp2p connections (we will not poll it anymore)
        // However, we will not stop the onion service itself because we might want to reuse it later
        // The onion service will be stopped when the transport is dropped
        if let Some(_) = self.listeners.remove(&id) {
            let Some((_, listener_id)) = self.services.iter_mut().find(|(_, listener_id)| *listener_id == Some(id))
                else { unreachable!() };
            *listener_id = None;
            self.waiting_to_announce.remove(&id);
            return true;
        }

        false
    }

    fn dial(&mut self, addr: Multiaddr) -> Result<Self::Dial, TransportError<Self::Error>> {
        let maybe_tor_addr = match self.conversion_mode {
            AddressConversion::DnsOnly => safe_extract(&addr),
            AddressConversion::IpAndDns => dangerous_extract(&addr),
        };

        let Some(tor_address) = maybe_tor_addr
            else { return Err(TransportError::MultiaddrNotSupported(addr)); };
        let provider = self.provider.clone();
        let circuit = self.circuit;

        Ok(Box::pin(async move {
            let stream = lock(&provider).connect(tor_address, circuit).map_err(Self::Error::Client)?;

            tracing::debug!(%addr, "Established connection to peer through Tor");

            OnionStreamStream::from_onion_stream(stream).map_err(Self::Error::Io)
        }))
    }

    fn dial_as_listener(
        &mut self,
        addr: Multiaddr,
    ) -> Result<Self::Dial, TransportError<Self::Error>> {
        self.dial(addr)
    }

    fn address_translation(&self, _: &Multiaddr, _: &Multiaddr) -> Option<Multiaddr> {
        None
    }

    fn poll(
        mut self: Pin<&mut Self>,
        cx: &mut Context<'_>,
    ) -> Poll<TransportEvent<Self::ListenerUpgrade, Self::Error>> {
        while !&self.event_backlog.is_empty() {
            match self.event_backlog.swap_remove(0) {
                tor_provider::TorEvent::BootstrapStatus { .. } => {}
                tor_provider::TorEvent::BootstrapComplete => tracing::debug!("Tor bootstrap complete"),
                tor_provider::TorEvent::LogReceived { line } => tracing::debug!(%line),
                tor_provider::TorEvent::OnionServicePublished { service_id } => { self.published_services.insert(service_id); },
            }
        }

        // This is HashMap::extract_if() but that's unstable rn; not perf-sensitive (self.waiting_to_announce.len() is almost always 0)
        if let Some(listener_id) = self.waiting_to_announce.iter().find(|(_, addr)| {
            let OnionAddr::V3(addr) = addr;
            self.published_services.contains(addr.service_id())
        }).map(|(listener_id, _)| listener_id).copied() {
            return Poll::Ready(TransportEvent::NewAddress {
                listener_id,
                listen_addr: self.waiting_to_announce.remove(&listener_id).unwrap(/*key from find()*/).to_multiaddr(),
            });
        }

        let new_events = lock(&self.provider).update().unwrap_or(vec![]);
        self.event_backlog.extend(new_events);
        if !self.event_backlog.is_empty() {
            return self.poll(cx);
        }

        for (&listener_id, listener) in &mut self.listeners {
            match listener.poll_accept(cx) {
                Poll::Ready(Ok((caller, _))) => {
                    let service_addr = self.services.iter().find(|(_, li)| *li == Some(listener_id)).map(|(ol, _)| ol.address());
                    let multi = service_addr.map(|ra| ra.to_multiaddr()).unwrap_or(Multiaddr::empty());

                    return Poll::Ready(TransportEvent::Incoming {
                        listener_id,
                        upgrade: std::future::ready(Ok((caller, service_addr.cloned()).into())),
                        local_addr: multi.clone(),
                        send_back_addr: multi,
                    });
                }

                Poll::Ready(Err(err)) => {
                    return Poll::Ready(TransportEvent::ListenerError { listener_id, error: err.into() });
                }

                Poll::Pending => {},
            }
        }

        Poll::Pending
    }
}
>>>>>>> e7a37fc3
<|MERGE_RESOLUTION|>--- conflicted
+++ resolved
@@ -38,17 +38,29 @@
 //! This crate uses tokio with rustls for its runtime and TLS implementation.
 //! No other combinations are supported.
 //!
-//! ## Example
+//! ## Examples
+//! ```no_run
+//! use libp2p::core::Transport;
+//! # async fn test_func() -> Result<(), Box<dyn std::error::Error>> {
+//! let address = "/dns/www.torproject.org/tcp/1000".parse()?;
+//! let mut transport = libp2p_community_tor::TorTransport::bootstrapped().await?;
+//! // we have achieved tor connection
+//! let _conn = transport.dial(address)?.await?;
+//! # Ok(())
+//! # }
+//! # tokio_test::block_on(test_func());
+//! ```
+//!
 //! ```no_run
 //! use libp2p::core::Transport;
 //! use std::sync::{Arc, Mutex};
-//! use libp2p_community_tor_interface::tor_interface::tor_provider::TorProvider;
+//! use libp2p_community_tor::tor_interface::tor_provider::TorProvider;
 //! # async fn test_func() -> Result<(), Box<dyn std::error::Error>> {
 //! let address = "/dns/www.torproject.org/tcp/1000".parse()?;
-//! let mut provider = libp2p_community_tor_interface::tor_interface::legacy_tor_client::LegacyTorClient::new(
-//!     libp2p_community_tor_interface::tor_interface::legacy_tor_client::LegacyTorClientConfig::system_from_environment().unwrap())?;
+//! let mut provider = libp2p_community_tor::tor_interface::legacy_tor_client::LegacyTorClient::new(
+//!     libp2p_community_tor::tor_interface::legacy_tor_client::LegacyTorClientConfig::system_from_environment().unwrap())?;
 //! provider.bootstrap()?;
-//! let mut transport = libp2p_community_tor_interface::TorInterfaceTransport::from_provider(Default::default(), Arc::new(Mutex::new(provider)), None);
+//! let mut transport = libp2p_community_tor::TorInterfaceTransport::from_provider(Default::default(), Arc::new(Mutex::new(provider)), None);
 //! // we have achieved tor connection
 //! let _conn = transport.dial(address)?.await?;
 //! # Ok(())
@@ -56,361 +68,10 @@
 //! # tokio_test::block_on(test_func());
 //! ```
 
-<<<<<<< HEAD
 mod arti;
 pub use arti::*;
-=======
-use futures::future::BoxFuture;
-use tor_interface::tor_provider::{self, CircuitToken, TorProvider, OnionListener, OnionAddr};
-use tor_interface::tor_crypto::{V3OnionServiceId, Ed25519PrivateKey, X25519PublicKey};
-use libp2p::{
-    core::transport::{ListenerId, TransportEvent},
-    Multiaddr, Transport, TransportError,
-};
 
-use std::collections::{BTreeSet, HashMap};
-use std::str::FromStr;
-use tokio::net::TcpListener;
-
-use std::pin::Pin;
-use std::sync::{Arc, Mutex, MutexGuard};
-use std::borrow::Cow;
-use std::net::SocketAddr;
-use std::task::{Context, Poll};
-use thiserror::Error;
-
-mod address;
-mod provider;
-
-use address::{dangerous_extract, safe_extract};
-pub use provider::OnionStreamStream;
-
-pub use tor_interface;
-
-/// Mode of address conversion.
-/// Refer tor [arti_client::TorAddr](https://docs.rs/arti-client/latest/arti_client/struct.TorAddr.html) for details
-#[derive(Debug, Clone, Copy, Hash, Default, PartialEq, Eq, PartialOrd, Ord)]
-pub enum AddressConversion {
-    /// Uses only DNS for address resolution (default).
-    #[default]
-    DnsOnly,
-    /// Uses IP and DNS for addresses.
-    IpAndDns,
-}
-
-/// Get a [`TorProvider`](`tor_provider::TorProvider`) from [`tor_interface`]
-pub struct TorInterfaceTransport<T: TorProvider> {
-    pub conversion_mode: AddressConversion,
-    pub provider: Arc<Mutex<T>>,
-    pub circuit: Option<CircuitToken>,
-
-    /// Onion services we are listening on.
-    listeners: HashMap<ListenerId, TcpListener>,
-
-    /// Onion services we are running (implicitly excluded if ListenerId present)
-    services: Vec<(OnionListener, Option<ListenerId>)>,
-
-    /// Services yet to be announced
-    waiting_to_announce: HashMap<ListenerId, OnionAddr>,
-
-    event_backlog: Vec<tor_provider::TorEvent>,
-
-    /// Persistent list of services we already publish
-    ///
-    /// Tor delineates services by onion but libp2p does it by onion:port
-    published_services: BTreeSet<V3OnionServiceId>,
-}
-
-#[derive(Debug, Error)]
-pub enum TorTransportError {
-    #[error(transparent)]
-    Client(#[from] tor_provider::Error),
-    #[error(transparent)]
-    Io(#[from] std::io::Error),
-}
-
-fn lock<T>(m: &Mutex<T>) -> MutexGuard<'_, T> {
-    match m.lock() {
-        Ok(o) => o,
-        Err(e) => e.into_inner(),
-    }
-}
-
-fn bootstrap<T: TorProvider>(provider: &mut T) -> Result<(), tor_provider::Error> {
-    match provider.bootstrap() {
-        Err(tor_provider::Error::Generic(s)) if s.ends_with(" already bootstrapped") => Ok(()),
-        res @ Ok(_) | res @ Err(_) => res,
-    }
-}
-
-impl<T: TorProvider> TorInterfaceTransport<T> {
-    /// Creates a new `TorClientBuilder`.
-    pub fn from_provider(
-        conversion_mode: AddressConversion,
-        provider: Arc<Mutex<T>>,
-        circuit: Option<CircuitToken>
-    ) -> Result<Self, tor_provider::Error> {
-        bootstrap(&mut *lock(&provider))?;
-        Ok(Self {
-            conversion_mode: conversion_mode,
-            provider: provider,
-            circuit: circuit,
-            listeners: HashMap::new(),
-            services: Vec::new(),
-            waiting_to_announce: Default::default(),
-            event_backlog: Default::default(),
-            published_services: Default::default(),
-        })
-    }
-
-    /// Call this function to instruct the transport to listen on a specific onion address
-    /// You need to call this function **before** calling `listen_on`
-    ///
-    /// # Returns
-    /// Returns the Multiaddr of the onion address that the transport can be instructed to listen on
-    /// To actually listen on the address, you need to call [`listen_on()`] with the returned address
-    ///
-    /// # Blocks
-    /// If listening fails with an `LegacyTorNotBootstrapped` error,
-    /// `bootstrap()`s the provider and awaits bootstrap confirtmation
-    ///
-    /// # Errors
-    /// Returns an error if we couldn't talk to the tor daemon
-    pub fn add_onion_service(
-        &mut self,
-        private_key: &Ed25519PrivateKey,
-        virt_port: u16,
-        authorised_clients: Option<&[X25519PublicKey]>,
-    ) -> anyhow::Result<Multiaddr> {
-        let ol = self.listener_or_bootstrap(|p| p.listener(private_key, virt_port, authorised_clients))?;
-        self.add_onion_service_impl(private_key, virt_port, ol)
-    }
-
-    fn listener_or_bootstrap<R, F: FnMut(&mut T) -> Result<R, tor_provider::Error>>(&mut self, mut f: F) -> Result<R, tor_provider::Error> {
-        loop {
-            let attempt = f(&mut lock(&self.provider)); // Moving this into the match clause deadlocks (Guard still borrowed)
-            match attempt {
-                Err(tor_provider::Error::Generic(s)) if s.ends_with(" not bootstrapped") => {
-                    bootstrap(&mut *lock(&self.provider))?;
-                    self.event_backlog.extend(lock(&self.provider).update()?);
-                }
-                res @ Ok(_) | res @ Err(_) => return res,
-            }
-        }
-    }
-
-    fn add_onion_service_impl(&mut self, private_key: &Ed25519PrivateKey, virt_port: u16, ol: OnionListener) -> anyhow::Result<Multiaddr> {
-        ol.set_nonblocking(true)?;
-
-        self.services.push((ol, None));
-
-        let svid = V3OnionServiceId::from_private_key(&private_key);
-        let multiaddr = svid.to_multiaddr(virt_port);
-
-        Ok(multiaddr)
-    }
-}
-
-impl TorInterfaceTransport<tor_interface::legacy_tor_client::LegacyTorClient> {
-    /// The generic [`add_onion_service()`] implementation uses the default configuration (known key, listening on `127.0.0.1:0`)
-    pub fn add_customised_onion_service<'pk>(
-        &mut self,
-        private_key: Option<&'pk Ed25519PrivateKey>,
-        virt_port: u16,
-        authorised_clients: Option<&[X25519PublicKey]>,
-        socket_addr: SocketAddr,
-    ) -> anyhow::Result<(Multiaddr, Cow<'pk, Ed25519PrivateKey>)> {
-        let (genpk, ol) = self.listener_or_bootstrap(|p| p.customised_listener(private_key, virt_port, authorised_clients, socket_addr))?;
-        let private_key = private_key.map(Cow::Borrowed).or(genpk.map(Cow::Owned)).unwrap_or_else(|| unreachable!());
-        self.add_onion_service_impl(&private_key, virt_port, ol).map(|ma| (ma, private_key))
-    }
-}
-
-trait HsIdExt {
-    fn to_multiaddr(&self, port: u16) -> Multiaddr;
-}
-
-impl HsIdExt for V3OnionServiceId {
-    /// Convert an `V3OnionServiceId` to a `Multiaddr`
-    fn to_multiaddr(&self, port: u16) -> Multiaddr {
-        // The internal representation of V3OnionServiceId is 52 characters, so we can't re-use it here.
-        let multiaddress_string = format!("/onion3/{self}:{port}");
-
-        Multiaddr::from_str(&multiaddress_string)
-            .expect("A valid onion address to be convertible to a Multiaddr")
-    }
-}
-
-trait OnionAddrExt {
-    fn to_multiaddr(&self) -> Multiaddr;
-}
-
-impl OnionAddrExt for OnionAddr {
-    fn to_multiaddr(&self) -> Multiaddr {
-        let OnionAddr::V3(v3) = self;
-        v3.service_id().to_multiaddr(v3.virt_port())
-    }
-}
-
-#[cfg(test)]
-#[test]
-fn to_multiaddr() {
-    use tor_interface::tor_crypto::Ed25519PublicKey;
-    use libp2p::multiaddr::multiaddr;
-    let test = V3OnionServiceId::from_public_key(&Ed25519PublicKey::from_raw(&[0; 32]).unwrap()).to_multiaddr(12345);
-    assert_eq!(
-        test,
-        multiaddr!(Onion3((
-            [
-                0, 0, 0, 0, 0, 0, 0, 0, 0, 0, 0, 0, 0, 0, 0, 0, 0, 0, 0, 0, 0, 0, 0, 0, 0, 0, 0, 0,
-                0, 0, 0, 0, 0xCD, 0x0E, 0x03
-            ],
-            12345
-        )))
-    );
-    assert_eq!(
-        test.to_string(),
-        "/onion3/aaaaaaaaaaaaaaaaaaaaaaaaaaaaaaaaaaaaaaaaaaaaaaaaaaam2dqd:12345"
-    );
-}
-
-
-impl<T: TorProvider + Send + Sync + 'static> Transport for TorInterfaceTransport<T> {
-    type Error = TorTransportError;
-    type Output = OnionStreamStream;
-    type ListenerUpgrade = std::future::Ready<Result<Self::Output, TorTransportError>>;
-    type Dial = BoxFuture<'static, Result<Self::Output, Self::Error>>;
-
-    fn listen_on(
-        &mut self,
-        id: ListenerId,
-        onion_address: Multiaddr,
-    ) -> Result<(), TransportError<Self::Error>> {
-        // If the address is not an onion3 address, return an error
-        if !matches!(onion_address.into_iter().nth(0), Some(libp2p::multiaddr::Protocol::Onion3(_))) {
-            return Err(TransportError::MultiaddrNotSupported(onion_address));
-        }
-
-        // Find the running onion service that matches the requested address
-        // If we find it, tag it in [`services`] and insert it into [`listeners`]
-        let service = self
-            .services
-            .iter_mut()
-            .find(|(service, listener_id)| listener_id.is_none() && service.address().to_multiaddr() == onion_address);
-        let Some((service, listener_id)) = service
-        else {
-            return Err(TransportError::MultiaddrNotSupported(onion_address));
-        };
-
-
-        let listener = service.try_clone_inner().and_then(TcpListener::from_std).map_err(TorTransportError::Io).map_err(TransportError::Other)?;
-        *listener_id = Some(id);
-
-        self.listeners.insert(id, listener);
-        self.waiting_to_announce.insert(id, service.address().clone());
-
-        Ok(())
-    }
-
-    fn remove_listener(&mut self, id: ListenerId) -> bool {
-        // Take the listener out of the map. This will stop listening on onion service for libp2p connections (we will not poll it anymore)
-        // However, we will not stop the onion service itself because we might want to reuse it later
-        // The onion service will be stopped when the transport is dropped
-        if let Some(_) = self.listeners.remove(&id) {
-            let Some((_, listener_id)) = self.services.iter_mut().find(|(_, listener_id)| *listener_id == Some(id))
-                else { unreachable!() };
-            *listener_id = None;
-            self.waiting_to_announce.remove(&id);
-            return true;
-        }
-
-        false
-    }
-
-    fn dial(&mut self, addr: Multiaddr) -> Result<Self::Dial, TransportError<Self::Error>> {
-        let maybe_tor_addr = match self.conversion_mode {
-            AddressConversion::DnsOnly => safe_extract(&addr),
-            AddressConversion::IpAndDns => dangerous_extract(&addr),
-        };
-
-        let Some(tor_address) = maybe_tor_addr
-            else { return Err(TransportError::MultiaddrNotSupported(addr)); };
-        let provider = self.provider.clone();
-        let circuit = self.circuit;
-
-        Ok(Box::pin(async move {
-            let stream = lock(&provider).connect(tor_address, circuit).map_err(Self::Error::Client)?;
-
-            tracing::debug!(%addr, "Established connection to peer through Tor");
-
-            OnionStreamStream::from_onion_stream(stream).map_err(Self::Error::Io)
-        }))
-    }
-
-    fn dial_as_listener(
-        &mut self,
-        addr: Multiaddr,
-    ) -> Result<Self::Dial, TransportError<Self::Error>> {
-        self.dial(addr)
-    }
-
-    fn address_translation(&self, _: &Multiaddr, _: &Multiaddr) -> Option<Multiaddr> {
-        None
-    }
-
-    fn poll(
-        mut self: Pin<&mut Self>,
-        cx: &mut Context<'_>,
-    ) -> Poll<TransportEvent<Self::ListenerUpgrade, Self::Error>> {
-        while !&self.event_backlog.is_empty() {
-            match self.event_backlog.swap_remove(0) {
-                tor_provider::TorEvent::BootstrapStatus { .. } => {}
-                tor_provider::TorEvent::BootstrapComplete => tracing::debug!("Tor bootstrap complete"),
-                tor_provider::TorEvent::LogReceived { line } => tracing::debug!(%line),
-                tor_provider::TorEvent::OnionServicePublished { service_id } => { self.published_services.insert(service_id); },
-            }
-        }
-
-        // This is HashMap::extract_if() but that's unstable rn; not perf-sensitive (self.waiting_to_announce.len() is almost always 0)
-        if let Some(listener_id) = self.waiting_to_announce.iter().find(|(_, addr)| {
-            let OnionAddr::V3(addr) = addr;
-            self.published_services.contains(addr.service_id())
-        }).map(|(listener_id, _)| listener_id).copied() {
-            return Poll::Ready(TransportEvent::NewAddress {
-                listener_id,
-                listen_addr: self.waiting_to_announce.remove(&listener_id).unwrap(/*key from find()*/).to_multiaddr(),
-            });
-        }
-
-        let new_events = lock(&self.provider).update().unwrap_or(vec![]);
-        self.event_backlog.extend(new_events);
-        if !self.event_backlog.is_empty() {
-            return self.poll(cx);
-        }
-
-        for (&listener_id, listener) in &mut self.listeners {
-            match listener.poll_accept(cx) {
-                Poll::Ready(Ok((caller, _))) => {
-                    let service_addr = self.services.iter().find(|(_, li)| *li == Some(listener_id)).map(|(ol, _)| ol.address());
-                    let multi = service_addr.map(|ra| ra.to_multiaddr()).unwrap_or(Multiaddr::empty());
-
-                    return Poll::Ready(TransportEvent::Incoming {
-                        listener_id,
-                        upgrade: std::future::ready(Ok((caller, service_addr.cloned()).into())),
-                        local_addr: multi.clone(),
-                        send_back_addr: multi,
-                    });
-                }
-
-                Poll::Ready(Err(err)) => {
-                    return Poll::Ready(TransportEvent::ListenerError { listener_id, error: err.into() });
-                }
-
-                Poll::Pending => {},
-            }
-        }
-
-        Poll::Pending
-    }
-}
->>>>>>> e7a37fc3
+#[cfg(feature="tor-interface")]
+mod tor;
+#[cfg(feature="tor-interface")]
+pub use tor::*;